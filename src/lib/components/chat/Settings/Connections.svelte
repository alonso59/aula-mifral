--- conflicted
+++ resolved
@@ -112,16 +112,6 @@
 		<hr class=" dark:border-gray-700" />
 
 		<div>
-<<<<<<< HEAD
-			<div class=" mb-2.5 text-sm font-medium">{$i18n.t('Ollama API URL')}</div>
-			<div class="flex w-full">
-				<div class="flex-1 mr-2">
-					<input
-						class="w-full rounded py-2 px-4 text-sm dark:text-gray-300 dark:bg-gray-800 outline-none"
-						placeholder="Enter URL (e.g. http://localhost:11434)"
-						bind:value={API_BASE_URL}
-					/>
-=======
 			<div class=" mb-2.5 text-sm font-medium">Ollama Base URL</div>
 			<div class="flex w-full gap-1.5">
 				<div class="flex-1 flex flex-col gap-2">
@@ -174,7 +164,6 @@
 							</div>
 						</div>
 					{/each}
->>>>>>> 3455f899
 				</div>
 
 				<div class="">
